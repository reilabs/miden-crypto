<<<<<<< HEAD
## 0.14.0 (TBD)

- [BREAKING] Increment minimum supported Rust version to 1.84.
=======
## 0.13.2 (2025-01-24)

- Made `InnerNode` and `NodeMutation` public. Implemented (de)serialization of `LeafIndex` (#367).
>>>>>>> 2a5b8ffb

## 0.13.1 (2024-12-26)

- Generate reverse mutations set on applying of mutations set, implemented serialization of `MutationsSet` (#355).

## 0.13.0 (2024-11-24)

- Fixed a bug in the implementation of `draw_integers` for `RpoRandomCoin` (#343).
- [BREAKING] Refactor error messages and use `thiserror` to derive errors (#344).
- [BREAKING] Updated Winterfell dependency to v0.11 (#346).
- Added support for hashmaps in `Smt` and `SimpleSmt` which gives up to 10x boost in some operations (#363).


## 0.12.0 (2024-10-30)

- [BREAKING] Updated Winterfell dependency to v0.10 (#338).
- Added parallel implementation of `Smt::with_entries()` with significantly better performance when the `concurrent` feature is enabled (#341).

## 0.11.0 (2024-10-17)

- [BREAKING]: renamed `Mmr::open()` into `Mmr::open_at()` and `Mmr::peaks()` into `Mmr::peaks_at()` (#234).
- Added `Mmr::open()` and `Mmr::peaks()` which rely on `Mmr::open_at()` and `Mmr::peaks()` respectively (#234).
- Standardized CI and Makefile across Miden repos (#323).
- Added `Smt::compute_mutations()` and `Smt::apply_mutations()` for validation-checked insertions (#327).
- Changed padding rule for RPO/RPX hash functions (#318).
- [BREAKING] Changed return value of the `Mmr::verify()` and `MerklePath::verify()` from `bool` to `Result<>` (#335).
- Added `is_empty()` functions to the `SimpleSmt` and `Smt` structures. Added `EMPTY_ROOT` constant to the `SparseMerkleTree` trait (#337).

## 0.10.3 (2024-09-25)

- Implement `get_size_hint` for `Smt` (#331).

## 0.10.2 (2024-09-25)

- Implement `get_size_hint` for `RpoDigest` and `RpxDigest` and expose constants for their serialized size (#330).

## 0.10.1 (2024-09-13)

- Added `Serializable` and `Deserializable` implementations for `PartialMmr` and `InOrderIndex` (#329).

## 0.10.0 (2024-08-06)

- Added more `RpoDigest` and `RpxDigest` conversions (#311).
- [BREAKING] Migrated to Winterfell v0.9 (#315).
- Fixed encoding of Falcon secret key (#319).

## 0.9.3 (2024-04-24)

- Added `RpxRandomCoin` struct (#307).

## 0.9.2 (2024-04-21)

- Implemented serialization for the `Smt` struct (#304).
- Fixed a bug in Falcon signature generation (#305).

## 0.9.1 (2024-04-02)

- Added `num_leaves()` method to `SimpleSmt` (#302).

## 0.9.0 (2024-03-24)

- [BREAKING] Removed deprecated re-exports from liballoc/libstd (#290).
- [BREAKING] Refactored RpoFalcon512 signature to work with pure Rust (#285).
- [BREAKING] Added `RngCore` as supertrait for `FeltRng` (#299).

# 0.8.4 (2024-03-17)

- Re-added unintentionally removed re-exported liballoc macros (`vec` and `format` macros).

# 0.8.3 (2024-03-17)

- Re-added unintentionally removed re-exported liballoc macros (#292).

# 0.8.2 (2024-03-17)

- Updated `no-std` approach to be in sync with winterfell v0.8.3 release (#290).

## 0.8.1 (2024-02-21)

- Fixed clippy warnings (#280)

## 0.8.0 (2024-02-14)

- Implemented the `PartialMmr` data structure (#195).
- Implemented RPX hash function (#201).
- Added `FeltRng` and `RpoRandomCoin` (#237).
- Accelerated RPO/RPX hash functions using AVX512 instructions (#234).
- Added `inner_nodes()` method to `PartialMmr` (#238).
- Improved `PartialMmr::apply_delta()` (#242).
- Refactored `SimpleSmt` struct (#245).
- Replaced `TieredSmt` struct with `Smt` struct (#254, #277).
- Updated Winterfell dependency to v0.8 (#275).

## 0.7.1 (2023-10-10)

- Fixed RPO Falcon signature build on Windows.

## 0.7.0 (2023-10-05)

- Replaced `MerklePathSet` with `PartialMerkleTree` (#165).
- Implemented clearing of nodes in `TieredSmt` (#173).
- Added ability to generate inclusion proofs for `TieredSmt` (#174).
- Implemented Falcon DSA (#179).
- Added conditional `serde`` support for various structs (#180).
- Implemented benchmarking for `TieredSmt` (#182).
- Added more leaf traversal methods for `MerkleStore` (#185).
- Added SVE acceleration for RPO hash function (#189).

## 0.6.0 (2023-06-25)

- [BREAKING] Added support for recording capabilities for `MerkleStore` (#162).
- [BREAKING] Refactored Merkle struct APIs to use `RpoDigest` instead of `Word` (#157).
- Added initial implementation of `PartialMerkleTree` (#156).

## 0.5.0 (2023-05-26)

- Implemented `TieredSmt` (#152, #153).
- Implemented ability to extract a subset of a `MerkleStore` (#151).
- Cleaned up `SimpleSmt` interface (#149).
- Decoupled hashing and padding of peaks in `Mmr` (#148).
- Added `inner_nodes()` to `MerkleStore` (#146).

## 0.4.0 (2023-04-21)

- Exported `MmrProof` from the crate (#137).
- Allowed merging of leaves in `MerkleStore` (#138).
- [BREAKING] Refactored how existing data structures are added to `MerkleStore` (#139).

## 0.3.0 (2023-04-08)

- Added `depth` parameter to SMT constructors in `MerkleStore` (#115).
- Optimized MMR peak hashing for Miden VM (#120).
- Added `get_leaf_depth` method to `MerkleStore` (#119).
- Added inner node iterators to `MerkleTree`, `SimpleSmt`, and `Mmr` (#117, #118, #121).

## 0.2.0 (2023-03-24)

- Implemented `Mmr` and related structs (#67).
- Implemented `MerkleStore` (#93, #94, #95, #107 #112).
- Added benchmarks for `MerkleStore` vs. other structs (#97).
- Added Merkle path containers (#99).
- Fixed depth handling in `MerklePathSet` (#110).
- Updated Winterfell dependency to v0.6.

## 0.1.4 (2023-02-22)

- Re-export winter-crypto Hasher, Digest & ElementHasher (#72)

## 0.1.3 (2023-02-20)

- Updated Winterfell dependency to v0.5.1 (#68)

## 0.1.2 (2023-02-17)

- Fixed `Rpo256::hash` pad that was panicking on input (#44)
- Added `MerklePath` wrapper to encapsulate Merkle opening verification and root computation (#53)
- Added `NodeIndex` Merkle wrapper to encapsulate Merkle tree traversal and mappings (#54)

## 0.1.1 (2023-02-06)

- Introduced `merge_in_domain` for the RPO hash function, to allow using a specified domain value in the second capacity register when hashing two digests together.
- Added a simple sparse Merkle tree implementation.
- Added re-exports of Winterfell RandomCoin and RandomCoinError.

## 0.1.0 (2022-12-02)

- Initial release on crates.io containing the cryptographic primitives used in Miden VM and the Miden Rollup.
- Hash module with the BLAKE3 and Rescue Prime Optimized hash functions.
  - BLAKE3 is implemented with 256-bit, 192-bit, or 160-bit output.
  - RPO is implemented with 256-bit output.
- Merkle module, with a set of data structures related to Merkle trees, implemented using the RPO hash function.<|MERGE_RESOLUTION|>--- conflicted
+++ resolved
@@ -1,12 +1,11 @@
-<<<<<<< HEAD
 ## 0.14.0 (TBD)
 
 - [BREAKING] Increment minimum supported Rust version to 1.84.
-=======
+
 ## 0.13.2 (2025-01-24)
 
 - Made `InnerNode` and `NodeMutation` public. Implemented (de)serialization of `LeafIndex` (#367).
->>>>>>> 2a5b8ffb
+
 
 ## 0.13.1 (2024-12-26)
 
