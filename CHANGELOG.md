--- conflicted
+++ resolved
@@ -1,10 +1,10 @@
-<<<<<<< HEAD
 ## 0.16.0 (TBD)
-=======
+
+
 ## 0.15.1 (2025-06-18)
 
 - Implement `DerefMut`, `Index`, and `IndexMut` for `Word` (#434).
->>>>>>> 29a23785
+
 
 ## 0.15.0 (2025-06-17)
 
