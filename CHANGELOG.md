<<<<<<< HEAD
## 0.20.0 (TBD)

- Added `+ Sync` bound to `StorageError` and `LargeSmtError` ([#680](https://github.com/0xMiden/crypto/pull/680)).
- Fixed `Signature` serialization by reducing `SIGNATURE_BYTES` to 65 ([#686](https://github.com/0xMiden/crypto/pull/686)).
=======
## 0.19.1 (2025-12-04)

- Fixed `Signature` deserialization missing one byte from serialization ([#687](https://github.com/0xMiden/crypto/pull/687)).
>>>>>>> 0196fbb9

## 0.19.0 (2025-11-30)

- Added `LargeSmt::insert_batch()` for optimized bulk operations ([#597](https://github.com/0xMiden/crypto/issues/597)).
- Added `compute_challenge_k()` and `verify_with_unchecked_k()` methods to separate hashing and EC logic in EdDSA over Ed25519 ([#602](https://github.com/0xMiden/crypto/pull/602)).
- Refactored `LargeSmt::apply_mutations_with_reversion` to use batched storage operations ([#613](https://github.com/0xMiden/crypto/pull/613)).
- Fixed IES sealed box deserialization ([#616](https://github.com/0xMiden/crypto/pull/616)).
- Add serialization of sealing and unsealing keys in IES ([#637](https://github.com/0xMiden/crypto/pull/637)).
- Fixed undefined `BaseElement` in rescue arch optimizations ([#644](https://github.com/0xMiden/crypto/pull/644)).
- Fixed bugs in Merkle tree capacity checks for `SimpleSmt` and `PartialMerkleTree` ([#648](https://github.com/0xMiden/crypto/pull/648)).
- Added `MerkleStore::has_path()` ([#649](https://github.com/0xMiden/crypto/pull/649)).
- Refactored `StorageUpdates` to use explicit `SubtreeUpdate` enum for storage operations ([#654](https://github.com/0xMiden/crypto/issues/654)).
- Refactored `LargeSmt` into smaller focused modules ([#658](https://github.com/0xMiden/crypto/pull/658)).
- [BREAKING] Organized `merkle` module into public submodules (`mmr`, `smt`, `store`) ([#660](https://github.com/0xMiden/crypto/pull/660)).
- Added property-based testing for `LargeSmt` verifying `insert_batch` equivalence with `compute_mutations`+`apply_mutations` ([#667](https://github.com/0xMiden/crypto/pull/667)).
- [BREAKING] Made `LargeSmt::root()` infallible - returns `Word` from the in-memory root and removes storage reads ([#671](https://github.com/0xMiden/crypto/pull/671)).

## 0.18.4 (2025-11-22)

- Fixed serialization of `PartialSmt` panicking in debug mode when it was constructed from only a root ([#662](https://github.com/0xMiden/crypto/pull/662)).

## 0.18.3 (2025-11-22)

- [BREAKING] removed unused 'self' parameter in HasherExt and all its implementations ([#666](https://github.com/0xMiden/crypto/pull/666))

## 0.18.2 (2025-11-08)

- Changed the methodology for computing ECDSA and EdDSA public key commitments ([#643](https://github.com/0xMiden/crypto/pull/643)).

## 0.18.1 (2025-11-05)

- [BREAKING] removed un-needed mutability from ECDSA `sign()` function ([#628](https://github.com/0xMiden/crypto/pull/628)).

## 0.18.0 (2025-10-27)

- [BREAKING] Incremented MSRV to 1.90.
- Added implementation of sealed box primitive ([#514](https://github.com/0xMiden/crypto/pull/514)).
- [BREAKING] Added DSA (EdDSA25519) and ECDH (X25519) using Curve25519 ([#537](https://github.com/0xMiden/crypto/pull/537)).
- Added `AVX512` acceleration for RPO and RPX hash functions, including parallelized E-rounds for RPX ([#551](https://github.com/0xMiden/crypto/pull/551)).
- Added `SmtForest` structure ([#563](https://github.com/0xMiden/crypto/pull/563)).
- Added `HasherExt` trait to provide ability to hash using an iterator of slices. ([#565](https://github.com/0xMiden/crypto/pull/565)).
- [BREAKING] Refactor `PartialSmt` to be constructible from a root ([#569](https://github.com/0xMiden/crypto/pull/569)).
- Added `SmtProof::authenticated_nodes()` delegating to `SparseMerklePath::authenticated_nodes` ([#585](https://github.com/0xMiden/crypto/pull/585)).
- Added `Debug`, `Clone`, `Eq` and `PartialEq` derives to secret key structs for DSA-s ([#589](https://github.com/0xMiden/crypto/pull/589)).
- Added zeroization of secret key structs for DSA-s ([#590](https://github.com/0xMiden/crypto/pull/590)).
- Refactored `LargeSmt` to use flat `Vec<Word>` layout for in-memory nodes ([#591](https://github.com/0xMiden/crypto/pull/594)).
- Add benchmarks for ECDSA-k256 and EdDSA-25519 ([#598](https://github.com/0xMiden/crypto/pull/598)).

## 0.17.1 (2025-10-10)

- Support ECDSA signing/verifying with prehashed messages ([#573](https://github.com/0xMiden/crypto/pull/573)).

## 0.17.0 (2025-09-12)

- Added `LargeSmt`, SMT backed by RocksDB ([#438](https://github.com/0xMiden/miden-crypto/pull/438)).
- Added ECDSA and ECDH modules ([#475](https://github.com/0xMiden/crypto/pull/475)).
- added arithmetization oriented authenticated encryption with associated data (AEAD) scheme ([#480](https://github.com/0xMiden/crypto/pull/480)).
- Added XChaCha20-Poly1305 AEAD scheme ([#484](https://github.com/0xMiden/crypto/pull/484)).
- [BREAKING] `SmtLeaf::entries()` now returns a slice ([#521](https://github.com/0xMiden/crypto/pull/521)).

## 0.16.1 (2025-08-21)

- Fix broken imports in CPU-specific `rescue` implementations (AVX2, SVE) ([#492](https://github.com/0xMiden/crypto/pull/492/)).
- Added `{Smt,PartialSmt}::inner_node_indices` to make inner nodes accessible ([#494](https://github.com/0xMiden/crypto/pull/494)).
- Added various benchmarks & related bench utilities ([#503](https://github.com/0xMiden/crypto/pull/503))

## 0.16.0 (2025-08-15)

- [BREAKING] Incremented MSRV to 1.88.
- Added implementation of Poseidon2 hash function ([#429](https://github.com/0xMiden/crypto/issues/429)).
- [BREAKING] Make Falcon DSA deterministic ([#436](https://github.com/0xMiden/crypto/pull/436)).
- [BREAKING] Remove generics from `MerkleStore` and remove `KvMap` and `RecordingMap` ([#442](https://github.com/0xMiden/crypto/issues/442)).
- [BREAKING] Rename `smt_hashmaps` feature to `hashmaps` ([#442](https://github.com/0xMiden/crypto/issues/442)).
- [BREAKING] Refactor `parse_hex_string_as_word()` to `Word::parse()` ([#450](https://github.com/0xMiden/crypto/issues/450)).
- `Smt.insert_inner_nodes` does not store empty subtrees ([#452](https://github.com/0xMiden/crypto/pull/452)).
- Optimized `Smt::num_entries()` ([#455](https://github.com/0xMiden/crypto/pull/455)).
- [BREAKING] Disallow leaves with more than 2^16 entries ([#455](https://github.com/0xMiden/crypto/pull/455), [#462](https://github.com/0xMiden/crypto/pull/462)).
-  Add ECDSA over secp256k1 curve ([#475](https://github.com/0xMiden/crypto/pull/475)).
- [BREAKING] Modified the public key in Falcon DSA to be the polynomial instead of the commitment ([#460](https://github.com/0xMiden/crypto/pull/460)).
- [BREAKING] Use `SparseMerklePath` in SMT proofs for better memory efficiency ([#477](https://github.com/0xMiden/crypto/pull/477)).
- [BREAKING] Rename `SparseValuePath` to `SimpleSmtProof` ([#477](https://github.com/0xMiden/crypto/pull/477)).
- Validate `NodeIndex` depth ([#482](https://github.com/0xMiden/crypto/pull/482)).
- [BREAKING] Rename `ValuePath` to `MerkleProof` ([#483](https://github.com/0xMiden/crypto/pull/483)).
- Added an implementation of Keccak256 hash function ([#487](https://github.com/0xMiden/crypto/pull/487)).

# 0.15.9 (2025-07-24)

- Added serialization for `Mmr` and `Forest` ([#466](https://github.com/0xMiden/crypto/pull/466)).

# 0.15.8 (2025-07-21)

- Added constructor for `SparseMerklePath` that accepts a bitmask and a vector of nodes ([#457](https://github.com/0xMiden/crypto/pull/457)).

## 0.15.7 (2025-07-18)

- Fix empty SMT serialization check in testing mode ([#456](https://github.com/0xMiden/crypto/pull/456)).

## 0.15.6 (2025-07-15)

- Added conversions and serialization for `PartialSmt` ([#451](https://github.com/0xMiden/crypto/pull/451/), [#453](https://github.com/0xMiden/crypto/pull/453/)).

## 0.15.5 (2025-07-10)

- Added `empty()` and `is_empty()` methods to `Word`.

## 0.15.4 (2025-07-07)

- Implemented `LexicographicWord` struct ([#443](https://github.com/0xMiden/crypto/pull/443/)).
- Added `SequentialCommit` trait ([#443](https://github.com/0xMiden/crypto/pull/443/)).

## 0.15.3 (2025-06-18)

- Fixed conversion error from a slice of bytes into `Word`.
- Added from element slice into `Word` conversion.

## 0.15.2 (2025-06-18)

- Added `to_vec()` method to `Word`.

## 0.15.1 (2025-06-18)

- Implemented `DerefMut`, `Index`, and `IndexMut` for `Word` (#434).

## 0.15.0 (2025-06-17)

- [BREAKING] Use a rich newtype for Merkle mountain range types' forest values (#400).
- Allow pre-sorted entries in `Smt` (#406).
- Added module and function documentation. (#408).
- Added default constructors to `MmrPeaks` and `PartialMmr` (#409).
- Added module and function documentation-2 (#410).
- [BREAKING] Replaced `RpoDigest` with `Word` struct (#411).
- Replaced deprecated #[clap(...)] with #[command(...)] and #[arg(...)] (#413).
- [BREAKING] Renamed `MerklePath::inner_nodes()` to `authenticated_nodes()` to better reflect its functionality (#415).
- Added `compute_root()`, `verify()`, and `authenticated_nodes()` to `SparseMerklePath` for parity with `MerklePath` (#415).
- [BREAKING] Replaced `RpxDigest` with `Word` struct (#420).
- Added `word!` macro to `miden-crypto` (#423).
- Added test vectors for RpoFalcon512 (#425).
- [BREAKING] Updated Winterfell dependency to v0.13 and licensed the project under the Apache 2.0 license (in addition to the MIT)(#433).
- [BREAKING] Incremented MSRV to 1.87.

## 0.14.1 (2025-05-31)

- Add module and function documentation. (#408).
- Added missing `PartialSmt` APIs (#417).

## 0.14.0 (2025-03-15)

- Added parallel implementation of `Smt::compute_mutations` with better performance (#365).
- Implemented parallel leaf hashing in `Smt::process_sorted_pairs_to_leaves` (#365).
- Removed duplicated check in RpoFalcon512 verification (#368).
- [BREAKING] Updated Winterfell dependency to v0.12 (#374).
- Added debug-only duplicate column check in `build_subtree` (#378).
- Filter out empty values in concurrent version of `Smt::with_entries` to fix a panic (#383).
- Added property-based testing (proptest) and fuzzing for `Smt::with_entries` and `Smt::compute_mutations` (#385).
- Sort keys in a leaf in the concurrent implementation of `Smt::with_entries`, ensuring consistency with the sequential version (#385).
- Skip unchanged leaves in the concurrent implementation of `Smt::compute_mutations` (#385).
- Added range checks to `ntru_gen` for Falcon DSA (#391).
- Optimized duplicate key detection in `Smt::with_entries_concurrent` (#395).
- [BREAKING] Moved `rand` to version `0.9` removing the `try_fill_bytes` method (#398).
- [BREAKING] Increment minimum supported Rust version to 1.85 (#399).
- Added `SparseMerklePath`, a compact representation of `MerklePath` which compacts empty nodes into a bitmask (#389).

## 0.13.3 (2025-02-18)

- Implement `PartialSmt` (#372, #381).
- Fix panic in `PartialMmr::untrack` (#382).

## 0.13.2 (2025-01-24)

- Made `InnerNode` and `NodeMutation` public. Implemented (de)serialization of `LeafIndex` (#367).

## 0.13.1 (2024-12-26)

- Generate reverse mutations set on applying of mutations set, implemented serialization of `MutationsSet` (#355).

## 0.13.0 (2024-11-24)

- Fixed a bug in the implementation of `draw_integers` for `RpoRandomCoin` (#343).
- [BREAKING] Refactor error messages and use `thiserror` to derive errors (#344).
- [BREAKING] Updated Winterfell dependency to v0.11 (#346).
- Added support for hashmaps in `Smt` and `SimpleSmt` which gives up to 10x boost in some operations (#363).

## 0.12.0 (2024-10-30)

- [BREAKING] Updated Winterfell dependency to v0.10 (#338).
- Added parallel implementation of `Smt::with_entries()` with significantly better performance when the `concurrent` feature is enabled (#341).

## 0.11.0 (2024-10-17)

- [BREAKING]: renamed `Mmr::open()` into `Mmr::open_at()` and `Mmr::peaks()` into `Mmr::peaks_at()` (#234).
- Added `Mmr::open()` and `Mmr::peaks()` which rely on `Mmr::open_at()` and `Mmr::peaks()` respectively (#234).
- Standardized CI and Makefile across Miden repos (#323).
- Added `Smt::compute_mutations()` and `Smt::apply_mutations()` for validation-checked insertions (#327).
- Changed padding rule for RPO/RPX hash functions (#318).
- [BREAKING] Changed return value of the `Mmr::verify()` and `MerklePath::verify()` from `bool` to `Result<>` (#335).
- Added `is_empty()` functions to the `SimpleSmt` and `Smt` structures. Added `EMPTY_ROOT` constant to the `SparseMerkleTree` trait (#337).

## 0.10.3 (2024-09-25)

- Implement `get_size_hint` for `Smt` (#331).

## 0.10.2 (2024-09-25)

- Implement `get_size_hint` for `RpoDigest` and `RpxDigest` and expose constants for their serialized size (#330).

## 0.10.1 (2024-09-13)

- Added `Serializable` and `Deserializable` implementations for `PartialMmr` and `InOrderIndex` (#329).

## 0.10.0 (2024-08-06)

- Added more `RpoDigest` and `RpxDigest` conversions (#311).
- [BREAKING] Migrated to Winterfell v0.9 (#315).
- Fixed encoding of Falcon secret key (#319).

## 0.9.3 (2024-04-24)

- Added `RpxRandomCoin` struct (#307).

## 0.9.2 (2024-04-21)

- Implemented serialization for the `Smt` struct (#304).
- Fixed a bug in Falcon signature generation (#305).

## 0.9.1 (2024-04-02)

- Added `num_leaves()` method to `SimpleSmt` (#302).

## 0.9.0 (2024-03-24)

- [BREAKING] Removed deprecated re-exports from liballoc/libstd (#290).
- [BREAKING] Refactored RpoFalcon512 signature to work with pure Rust (#285).
- [BREAKING] Added `RngCore` as supertrait for `FeltRng` (#299).

# 0.8.4 (2024-03-17)

- Re-added unintentionally removed re-exported liballoc macros (`vec` and `format` macros).

# 0.8.3 (2024-03-17)

- Re-added unintentionally removed re-exported liballoc macros (#292).

# 0.8.2 (2024-03-17)

- Updated `no-std` approach to be in sync with winterfell v0.8.3 release (#290).

## 0.8.1 (2024-02-21)

- Fixed clippy warnings (#280)

## 0.8.0 (2024-02-14)

- Implemented the `PartialMmr` data structure (#195).
- Implemented RPX hash function (#201).
- Added `FeltRng` and `RpoRandomCoin` (#237).
- Accelerated RPO/RPX hash functions using AVX512 instructions (#234).
- Added `inner_nodes()` method to `PartialMmr` (#238).
- Improved `PartialMmr::apply_delta()` (#242).
- Refactored `SimpleSmt` struct (#245).
- Replaced `TieredSmt` struct with `Smt` struct (#254, #277).
- Updated Winterfell dependency to v0.8 (#275).

## 0.7.1 (2023-10-10)

- Fixed RPO Falcon signature build on Windows.

## 0.7.0 (2023-10-05)

- Replaced `MerklePathSet` with `PartialMerkleTree` (#165).
- Implemented clearing of nodes in `TieredSmt` (#173).
- Added ability to generate inclusion proofs for `TieredSmt` (#174).
- Implemented Falcon DSA (#179).
- Added conditional `serde`` support for various structs (#180).
- Implemented benchmarking for `TieredSmt` (#182).
- Added more leaf traversal methods for `MerkleStore` (#185).
- Added SVE acceleration for RPO hash function (#189).

## 0.6.0 (2023-06-25)

- [BREAKING] Added support for recording capabilities for `MerkleStore` (#162).
- [BREAKING] Refactored Merkle struct APIs to use `RpoDigest` instead of `Word` (#157).
- Added initial implementation of `PartialMerkleTree` (#156).

## 0.5.0 (2023-05-26)

- Implemented `TieredSmt` (#152, #153).
- Implemented ability to extract a subset of a `MerkleStore` (#151).
- Cleaned up `SimpleSmt` interface (#149).
- Decoupled hashing and padding of peaks in `Mmr` (#148).
- Added `inner_nodes()` to `MerkleStore` (#146).

## 0.4.0 (2023-04-21)

- Exported `MmrProof` from the crate (#137).
- Allowed merging of leaves in `MerkleStore` (#138).
- [BREAKING] Refactored how existing data structures are added to `MerkleStore` (#139).

## 0.3.0 (2023-04-08)

- Added `depth` parameter to SMT constructors in `MerkleStore` (#115).
- Optimized MMR peak hashing for Miden VM (#120).
- Added `get_leaf_depth` method to `MerkleStore` (#119).
- Added inner node iterators to `MerkleTree`, `SimpleSmt`, and `Mmr` (#117, #118, #121).

## 0.2.0 (2023-03-24)

- Implemented `Mmr` and related structs (#67).
- Implemented `MerkleStore` (#93, #94, #95, #107 #112).
- Added benchmarks for `MerkleStore` vs. other structs (#97).
- Added Merkle path containers (#99).
- Fixed depth handling in `MerklePathSet` (#110).
- Updated Winterfell dependency to v0.6.

## 0.1.4 (2023-02-22)

- Re-export winter-crypto Hasher, Digest & ElementHasher (#72)

## 0.1.3 (2023-02-20)

- Updated Winterfell dependency to v0.5.1 (#68)

## 0.1.2 (2023-02-17)

- Fixed `Rpo256::hash` pad that was panicking on input (#44)
- Added `MerklePath` wrapper to encapsulate Merkle opening verification and root computation (#53)
- Added `NodeIndex` Merkle wrapper to encapsulate Merkle tree traversal and mappings (#54)

## 0.1.1 (2023-02-06)

- Introduced `merge_in_domain` for the RPO hash function, to allow using a specified domain value in the second capacity register when hashing two digests together.
- Added a simple sparse Merkle tree implementation.
- Added re-exports of Winterfell RandomCoin and RandomCoinError.

## 0.1.0 (2022-12-02)

- Initial release on crates.io containing the cryptographic primitives used in Miden VM and the Miden Rollup.
- Hash module with the BLAKE3 and Rescue Prime Optimized hash functions.
  - BLAKE3 is implemented with 256-bit, 192-bit, or 160-bit output.
  - RPO is implemented with 256-bit output.
- Merkle module, with a set of data structures related to Merkle trees, implemented using the RPO hash function.<|MERGE_RESOLUTION|>--- conflicted
+++ resolved
@@ -1,13 +1,11 @@
-<<<<<<< HEAD
 ## 0.20.0 (TBD)
 
 - Added `+ Sync` bound to `StorageError` and `LargeSmtError` ([#680](https://github.com/0xMiden/crypto/pull/680)).
 - Fixed `Signature` serialization by reducing `SIGNATURE_BYTES` to 65 ([#686](https://github.com/0xMiden/crypto/pull/686)).
-=======
+
 ## 0.19.1 (2025-12-04)
 
 - Fixed `Signature` deserialization missing one byte from serialization ([#687](https://github.com/0xMiden/crypto/pull/687)).
->>>>>>> 0196fbb9
 
 ## 0.19.0 (2025-11-30)
 
