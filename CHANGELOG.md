--- conflicted
+++ resolved
@@ -1,12 +1,10 @@
-<<<<<<< HEAD
 ## 0.16.0 (TBD)
 
-=======
+
 ## 0.15.3 (2025-06-18)
 
 - Fixed conversion error from a slice of bytes into `Word`.
 - Added from element slice into `Word` conversion.
->>>>>>> b6f6d0a0
 
 ## 0.15.2 (2025-06-18)
 
