--- conflicted
+++ resolved
@@ -1,16 +1,13 @@
-<<<<<<< HEAD
 ## 0.16.0 (TBD)
 
-=======
+
 ## 0.15.2 (2025-06-18)
 
 - Added `to_vec()` method to `Word` (#435).
->>>>>>> e7bf1521
 
 ## 0.15.1 (2025-06-18)
 
 - Implemented `DerefMut`, `Index`, and `IndexMut` for `Word` (#434).
-
 
 ## 0.15.0 (2025-06-17)
 
