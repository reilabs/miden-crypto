--- conflicted
+++ resolved
@@ -680,7 +680,91 @@
     pub fn root(&self) -> RpoDigest {
         self.new_root
     }
-<<<<<<< HEAD
+
+    /// Returns the SMT root before the mutations were applied.
+    pub fn old_root(&self) -> RpoDigest {
+        self.old_root
+    }
+
+    /// Returns the set of inner nodes that need to be removed or added.
+    pub fn node_mutations(&self) -> &BTreeMap<NodeIndex, NodeMutation> {
+        &self.node_mutations
+    }
+
+    /// Returns the set of top-level key-value pairs that need to be added, updated or deleted
+    /// (i.e. set to `EMPTY_WORD`).
+    pub fn new_pairs(&self) -> &BTreeMap<K, V> {
+        &self.new_pairs
+    }
+}
+
+// SERIALIZATION
+// ================================================================================================
+
+impl Serializable for InnerNode {
+    fn write_into<W: ByteWriter>(&self, target: &mut W) {
+        self.left.write_into(target);
+        self.right.write_into(target);
+    }
+}
+
+impl Deserializable for InnerNode {
+    fn read_from<R: ByteReader>(source: &mut R) -> Result<Self, DeserializationError> {
+        let left = source.read()?;
+        let right = source.read()?;
+
+        Ok(Self { left, right })
+    }
+}
+
+impl Serializable for NodeMutation {
+    fn write_into<W: ByteWriter>(&self, target: &mut W) {
+        match self {
+            NodeMutation::Removal => target.write_bool(false),
+            NodeMutation::Addition(inner_node) => {
+                target.write_bool(true);
+                inner_node.write_into(target);
+            },
+        }
+    }
+}
+
+impl Deserializable for NodeMutation {
+    fn read_from<R: ByteReader>(source: &mut R) -> Result<Self, DeserializationError> {
+        if source.read_bool()? {
+            let inner_node = source.read()?;
+            return Ok(NodeMutation::Addition(inner_node));
+        }
+
+        Ok(NodeMutation::Removal)
+    }
+}
+
+impl<const DEPTH: u8, K: Serializable, V: Serializable> Serializable for MutationSet<DEPTH, K, V> {
+    fn write_into<W: ByteWriter>(&self, target: &mut W) {
+        target.write(self.old_root);
+        target.write(self.new_root);
+        self.node_mutations.write_into(target);
+        self.new_pairs.write_into(target);
+    }
+}
+
+impl<const DEPTH: u8, K: Deserializable + Ord, V: Deserializable> Deserializable
+    for MutationSet<DEPTH, K, V>
+{
+    fn read_from<R: ByteReader>(source: &mut R) -> Result<Self, DeserializationError> {
+        let old_root = source.read()?;
+        let new_root = source.read()?;
+        let node_mutations = source.read()?;
+        let new_pairs = source.read()?;
+
+        Ok(Self {
+            old_root,
+            node_mutations,
+            new_pairs,
+            new_root,
+        })
+    }
 }
 
 // SUBTREES
@@ -875,92 +959,4 @@
 // TESTS
 // ================================================================================================
 #[cfg(test)]
-mod tests;
-=======
-
-    /// Returns the SMT root before the mutations were applied.
-    pub fn old_root(&self) -> RpoDigest {
-        self.old_root
-    }
-
-    /// Returns the set of inner nodes that need to be removed or added.
-    pub fn node_mutations(&self) -> &BTreeMap<NodeIndex, NodeMutation> {
-        &self.node_mutations
-    }
-
-    /// Returns the set of top-level key-value pairs that need to be added, updated or deleted
-    /// (i.e. set to `EMPTY_WORD`).
-    pub fn new_pairs(&self) -> &BTreeMap<K, V> {
-        &self.new_pairs
-    }
-}
-
-// SERIALIZATION
-// ================================================================================================
-
-impl Serializable for InnerNode {
-    fn write_into<W: ByteWriter>(&self, target: &mut W) {
-        self.left.write_into(target);
-        self.right.write_into(target);
-    }
-}
-
-impl Deserializable for InnerNode {
-    fn read_from<R: ByteReader>(source: &mut R) -> Result<Self, DeserializationError> {
-        let left = source.read()?;
-        let right = source.read()?;
-
-        Ok(Self { left, right })
-    }
-}
-
-impl Serializable for NodeMutation {
-    fn write_into<W: ByteWriter>(&self, target: &mut W) {
-        match self {
-            NodeMutation::Removal => target.write_bool(false),
-            NodeMutation::Addition(inner_node) => {
-                target.write_bool(true);
-                inner_node.write_into(target);
-            },
-        }
-    }
-}
-
-impl Deserializable for NodeMutation {
-    fn read_from<R: ByteReader>(source: &mut R) -> Result<Self, DeserializationError> {
-        if source.read_bool()? {
-            let inner_node = source.read()?;
-            return Ok(NodeMutation::Addition(inner_node));
-        }
-
-        Ok(NodeMutation::Removal)
-    }
-}
-
-impl<const DEPTH: u8, K: Serializable, V: Serializable> Serializable for MutationSet<DEPTH, K, V> {
-    fn write_into<W: ByteWriter>(&self, target: &mut W) {
-        target.write(self.old_root);
-        target.write(self.new_root);
-        self.node_mutations.write_into(target);
-        self.new_pairs.write_into(target);
-    }
-}
-
-impl<const DEPTH: u8, K: Deserializable + Ord, V: Deserializable> Deserializable
-    for MutationSet<DEPTH, K, V>
-{
-    fn read_from<R: ByteReader>(source: &mut R) -> Result<Self, DeserializationError> {
-        let old_root = source.read()?;
-        let new_root = source.read()?;
-        let node_mutations = source.read()?;
-        let new_pairs = source.read()?;
-
-        Ok(Self {
-            old_root,
-            node_mutations,
-            new_pairs,
-            new_root,
-        })
-    }
-}
->>>>>>> 589839fe
+mod tests;