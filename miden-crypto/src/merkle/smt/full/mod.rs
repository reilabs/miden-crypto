--- conflicted
+++ resolved
@@ -230,13 +230,8 @@
             .map(|(leaf_index, leaf)| (LeafIndex::new_max_depth(*leaf_index), leaf))
     }
 
-<<<<<<< HEAD
-    /// Returns an iterator over the key-value pairs of this [Smt].
-    pub fn entries(&self) -> impl Iterator<Item = &(Word, Word)> {
-=======
     /// Returns an iterator over the key-value pairs of this [Smt] in arbitrary order.
     pub fn entries(&self) -> impl Iterator<Item = &(RpoDigest, Word)> {
->>>>>>> 1a4ee314
         self.leaves().flat_map(|(_, leaf)| leaf.entries())
     }
 
