//! Data structures related to Merkle trees based on RPO256 hash function.

use super::{EMPTY_WORD, Felt, Word, ZERO, hash::rpo::Rpo256};

// SUBMODULES
// ================================================================================================

mod empty_roots;
mod error;
mod index;
mod merkle_tree;
mod node;
mod partial_mt;
mod path;
mod sparse_path;

<<<<<<< HEAD
mod mmr;
pub use mmr::{
    Forest, InOrderIndex, Mmr, MmrDelta, MmrError, MmrPath, MmrPeaks, MmrProof, PartialMmr,
};
=======
pub mod mmr;
pub mod smt;
pub mod store;
>>>>>>> 4a1e6907

// REEXPORTS
// ================================================================================================

pub use empty_roots::EmptySubtreeRoots;
pub use error::MerkleError;
pub use index::NodeIndex;
pub use merkle_tree::{MerkleTree, path_to_text, tree_to_text};
pub use node::InnerNodeInfo;
pub use partial_mt::PartialMerkleTree;
pub use path::{MerklePath, MerkleProof, RootPath};
pub use sparse_path::SparseMerklePath;

// HELPER FUNCTIONS
// ================================================================================================

#[cfg(test)]
const fn int_to_node(value: u64) -> Word {
    Word::new([Felt::new(value), ZERO, ZERO, ZERO])
}

#[cfg(test)]
const fn int_to_leaf(value: u64) -> Word {
    Word::new([Felt::new(value), ZERO, ZERO, ZERO])
}<|MERGE_RESOLUTION|>--- conflicted
+++ resolved
@@ -14,16 +14,9 @@
 mod path;
 mod sparse_path;
 
-<<<<<<< HEAD
-mod mmr;
-pub use mmr::{
-    Forest, InOrderIndex, Mmr, MmrDelta, MmrError, MmrPath, MmrPeaks, MmrProof, PartialMmr,
-};
-=======
 pub mod mmr;
 pub mod smt;
 pub mod store;
->>>>>>> 4a1e6907
 
 // REEXPORTS
 // ================================================================================================
