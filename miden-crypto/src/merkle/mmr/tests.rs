use alloc::vec::Vec;

use super::{
    super::{InnerNodeInfo, Rpo256, Word},
    Mmr, MmrPeaks, PartialMmr,
};
use crate::{
    Felt,
    merkle::{
<<<<<<< HEAD
        InOrderIndex, MerklePath, MerkleTree, MmrPath, MmrProof, NodeIndex, int_to_node,
        mmr::forest::{Forest, TreeSizeIterator, high_bitmask},
=======
        MerklePath, MerkleTree, NodeIndex, int_to_node,
        mmr::{
            InOrderIndex, MmrProof,
            forest::{Forest, TreeSizeIterator, high_bitmask},
        },
>>>>>>> 4a1e6907
    },
};

#[test]
fn tests_empty_mmr_peaks() {
    let peaks = MmrPeaks::default();
    assert_eq!(peaks.num_peaks(), 0);
    assert_eq!(peaks.num_leaves(), 0);
}

#[test]
fn test_empty_partial_mmr() {
    let mmr = PartialMmr::default();
    assert_eq!(mmr.num_leaves(), 0);
    assert_eq!(mmr.forest(), Forest::empty());
    assert_eq!(mmr.peaks(), MmrPeaks::default());
    assert!(mmr.nodes.is_empty());
    assert!(!mmr.track_latest);
}

#[test]
fn test_position_equal_or_higher_than_leaves_is_never_contained() {
    let empty_forest = 0;
    for pos in 1..1024 {
        // pos is index, 0 based
        // tree is a length counter, 1 based
        // so a valid pos is always smaller, not equal, to tree
        assert_eq!(leaf_to_corresponding_tree(pos, pos), None);
        assert_eq!(leaf_to_corresponding_tree(pos, pos - 1), None);
        // and empty forest has no trees, so no position is valid
        assert_eq!(leaf_to_corresponding_tree(pos, empty_forest), None);
    }
}

#[test]
fn test_position_zero_is_always_contained_by_the_highest_tree() {
    for leaves in 1..1024usize {
        let tree = leaves.ilog2();
        assert_eq!(leaf_to_corresponding_tree(0, leaves), Some(tree));
    }
}

#[test]
fn test_leaf_to_corresponding_tree() {
    assert_eq!(leaf_to_corresponding_tree(0, 0b0001), Some(0));
    assert_eq!(leaf_to_corresponding_tree(0, 0b0010), Some(1));
    assert_eq!(leaf_to_corresponding_tree(0, 0b0011), Some(1));
    assert_eq!(leaf_to_corresponding_tree(0, 0b1011), Some(3));

    // position one is always owned by the left-most tree
    assert_eq!(leaf_to_corresponding_tree(1, 0b0010), Some(1));
    assert_eq!(leaf_to_corresponding_tree(1, 0b0011), Some(1));
    assert_eq!(leaf_to_corresponding_tree(1, 0b1011), Some(3));

    // position two starts as its own root, and then it is merged with the left-most tree
    assert_eq!(leaf_to_corresponding_tree(2, 0b0011), Some(0));
    assert_eq!(leaf_to_corresponding_tree(2, 0b0100), Some(2));
    assert_eq!(leaf_to_corresponding_tree(2, 0b1011), Some(3));

    // position tree is merged on the left-most tree
    assert_eq!(leaf_to_corresponding_tree(3, 0b0011), None);
    assert_eq!(leaf_to_corresponding_tree(3, 0b0100), Some(2));
    assert_eq!(leaf_to_corresponding_tree(3, 0b1011), Some(3));

    assert_eq!(leaf_to_corresponding_tree(4, 0b0101), Some(0));
    assert_eq!(leaf_to_corresponding_tree(4, 0b0110), Some(1));
    assert_eq!(leaf_to_corresponding_tree(4, 0b0111), Some(1));
    assert_eq!(leaf_to_corresponding_tree(4, 0b1000), Some(3));

    assert_eq!(leaf_to_corresponding_tree(12, 0b01101), Some(0));
    assert_eq!(leaf_to_corresponding_tree(12, 0b01110), Some(1));
    assert_eq!(leaf_to_corresponding_tree(12, 0b01111), Some(1));
    assert_eq!(leaf_to_corresponding_tree(12, 0b10000), Some(4));
}

#[test]
fn test_high_bitmask() {
    assert_eq!(high_bitmask(0), Forest::new(usize::MAX));
    assert_eq!(high_bitmask(1), Forest::new(usize::MAX << 1));
    assert_eq!(high_bitmask(usize::BITS - 2), Forest::new(0b11usize.rotate_right(2)));
    assert_eq!(high_bitmask(usize::BITS - 1), Forest::new(0b1usize.rotate_right(1)));
    assert_eq!(high_bitmask(usize::BITS), Forest::empty(), "overflow should be handled");
}

#[test]
fn test_nodes_in_forest() {
    assert_eq!(nodes_in_forest(0b0000), 0);
    assert_eq!(nodes_in_forest(0b0001), 1);
    assert_eq!(nodes_in_forest(0b0010), 3);
    assert_eq!(nodes_in_forest(0b0011), 4);
    assert_eq!(nodes_in_forest(0b0100), 7);
    assert_eq!(nodes_in_forest(0b0101), 8);
    assert_eq!(nodes_in_forest(0b0110), 10);
    assert_eq!(nodes_in_forest(0b0111), 11);
    assert_eq!(nodes_in_forest(0b1000), 15);
    assert_eq!(nodes_in_forest(0b1001), 16);
    assert_eq!(nodes_in_forest(0b1010), 18);
    assert_eq!(nodes_in_forest(0b1011), 19);
}

#[test]
fn test_nodes_in_forest_single_bit() {
    assert_eq!(nodes_in_forest(2usize.pow(0)), 2usize.pow(1) - 1);
    assert_eq!(nodes_in_forest(2usize.pow(1)), 2usize.pow(2) - 1);
    assert_eq!(nodes_in_forest(2usize.pow(2)), 2usize.pow(3) - 1);
    assert_eq!(nodes_in_forest(2usize.pow(3)), 2usize.pow(4) - 1);

    for bit in 0..(usize::BITS - 1) {
        let size = 2usize.pow(bit + 1) - 1;
        assert_eq!(nodes_in_forest(1usize << bit), size);
    }
}

#[test]
fn test_forest_largest_smallest_tree() {
    // largest_tree and smallest_tree return correct results
    let forest = Forest::new(0b1101_0100);
    let largest = Forest::new(0b1000_0000);
    let smallest = Forest::new(0b0000_0100);

    assert_eq!(forest.largest_tree(), largest);
    assert_eq!(forest.smallest_tree(), smallest);

    // no trees in an empty forest
    let empty_forest = Forest::new(0);
    assert_eq!(empty_forest.largest_tree(), empty_forest);
    assert_eq!(empty_forest.smallest_tree(), empty_forest);
}

#[test]
fn test_forest_to_root_index() {
    fn idx(pos: usize) -> InOrderIndex {
        InOrderIndex::new(pos.try_into().unwrap())
    }

    // When there is a single tree in the forest, the index is equivalent to the number of
    // leaves in that tree, which is `2^n`.
    assert_eq!(Forest::new(0b0001).root_in_order_index(), idx(1));
    assert_eq!(Forest::new(0b0010).root_in_order_index(), idx(2));
    assert_eq!(Forest::new(0b0100).root_in_order_index(), idx(4));
    assert_eq!(Forest::new(0b1000).root_in_order_index(), idx(8));

    assert_eq!(Forest::new(0b0011).root_in_order_index(), idx(5));
    assert_eq!(Forest::new(0b0101).root_in_order_index(), idx(9));
    assert_eq!(Forest::new(0b1001).root_in_order_index(), idx(17));
    assert_eq!(Forest::new(0b0111).root_in_order_index(), idx(13));
    assert_eq!(Forest::new(0b1011).root_in_order_index(), idx(21));
    assert_eq!(Forest::new(0b1111).root_in_order_index(), idx(29));

    assert_eq!(Forest::new(0b0110).root_in_order_index(), idx(10));
    assert_eq!(Forest::new(0b1010).root_in_order_index(), idx(18));
    assert_eq!(Forest::new(0b1100).root_in_order_index(), idx(20));
    assert_eq!(Forest::new(0b1110).root_in_order_index(), idx(26));
}

#[test]
fn test_forest_to_rightmost_index() {
    fn idx(pos: usize) -> InOrderIndex {
        InOrderIndex::new(pos.try_into().unwrap())
    }

    for forest in 1..256 {
        assert!(
            Forest::new(forest).rightmost_in_order_index().inner() % 2 == 1,
            "Leaves are always odd"
        );
    }

    assert_eq!(Forest::new(0b0001).rightmost_in_order_index(), idx(1));
    assert_eq!(Forest::new(0b0010).rightmost_in_order_index(), idx(3));
    assert_eq!(Forest::new(0b0011).rightmost_in_order_index(), idx(5));
    assert_eq!(Forest::new(0b0100).rightmost_in_order_index(), idx(7));
    assert_eq!(Forest::new(0b0101).rightmost_in_order_index(), idx(9));
    assert_eq!(Forest::new(0b0110).rightmost_in_order_index(), idx(11));
    assert_eq!(Forest::new(0b0111).rightmost_in_order_index(), idx(13));
    assert_eq!(Forest::new(0b1000).rightmost_in_order_index(), idx(15));
    assert_eq!(Forest::new(0b1001).rightmost_in_order_index(), idx(17));
    assert_eq!(Forest::new(0b1010).rightmost_in_order_index(), idx(19));
    assert_eq!(Forest::new(0b1011).rightmost_in_order_index(), idx(21));
    assert_eq!(Forest::new(0b1100).rightmost_in_order_index(), idx(23));
    assert_eq!(Forest::new(0b1101).rightmost_in_order_index(), idx(25));
    assert_eq!(Forest::new(0b1110).rightmost_in_order_index(), idx(27));
    assert_eq!(Forest::new(0b1111).rightmost_in_order_index(), idx(29));
}

#[test]
fn test_bit_position_iterator() {
    assert_eq!(TreeSizeIterator::new(Forest::empty()).count(), 0);
    assert_eq!(TreeSizeIterator::new(Forest::empty()).rev().count(), 0);

    assert_eq!(
        TreeSizeIterator::new(Forest::new(1)).collect::<Vec<Forest>>(),
        vec![Forest::new(1)]
    );
    assert_eq!(
        TreeSizeIterator::new(Forest::new(1)).rev().collect::<Vec<Forest>>(),
        vec![Forest::new(1)],
    );

    assert_eq!(
        TreeSizeIterator::new(Forest::new(2)).collect::<Vec<Forest>>(),
        vec![Forest::new(2)]
    );
    assert_eq!(
        TreeSizeIterator::new(Forest::new(2)).rev().collect::<Vec<Forest>>(),
        vec![Forest::new(2)],
    );

    assert_eq!(
        TreeSizeIterator::new(Forest::new(3)).collect::<Vec<Forest>>(),
        vec![Forest::new(1), Forest::new(2)],
    );
    assert_eq!(
        TreeSizeIterator::new(Forest::new(3)).rev().collect::<Vec<Forest>>(),
        vec![Forest::new(2), Forest::new(1)],
    );

    assert_eq!(
        TreeSizeIterator::new(Forest::new(0b11010101)).collect::<Vec<Forest>>(),
        vec![0, 2, 4, 6, 7]
            .into_iter()
            .map(|bit| Forest::new(1 << bit))
            .collect::<Vec<_>>()
    );
    assert_eq!(
        TreeSizeIterator::new(Forest::new(0b11010101)).rev().collect::<Vec<Forest>>(),
        vec![7, 6, 4, 2, 0]
            .into_iter()
            .map(|bit| Forest::new(1 << bit))
            .collect::<Vec<_>>()
    );

    let forest = Forest::new(0b1101_0101);
    let mut it = TreeSizeIterator::new(forest);

    // 0b1101_0101
    //           ^
    let smallest = it.next().unwrap();
    assert_eq!(smallest.smallest_tree_unchecked(), smallest);
    assert_eq!(smallest.num_leaves(), 0b0000_0001);
    assert_eq!(smallest.num_nodes(), 1);
    assert_eq!(smallest.num_trees(), 1);

    // 0b1101_0101
    //         ^
    let next_smallest = it.next().unwrap();
    assert_eq!(next_smallest.smallest_tree_unchecked(), next_smallest);
    assert_eq!(next_smallest.num_leaves(), 0b0000_0100);
    assert_eq!(next_smallest.num_nodes(), 0b0000_0111);
    assert_eq!(next_smallest.num_trees(), 1);

    // 0b1101_0101
    //      ^
    let next_smallest = it.next().unwrap();
    assert_eq!(next_smallest.smallest_tree_unchecked(), next_smallest);
    assert_eq!(next_smallest.num_leaves(), 0b0001_0000);
    assert_eq!(next_smallest.num_nodes(), 0b0001_1111);
    assert_eq!(next_smallest.num_trees(), 1);

    // 0b1101_0101
    //    ^
    let next_smallest = it.next().unwrap();
    assert_eq!(next_smallest.smallest_tree_unchecked(), next_smallest);
    assert_eq!(next_smallest.num_leaves(), 0b0100_0000);
    assert_eq!(next_smallest.num_nodes(), 0b0111_1111);
    assert_eq!(next_smallest.num_trees(), 1);

    // 0b1101_0101
    //   ^
    let next_smallest = it.next().unwrap();
    assert_eq!(next_smallest.smallest_tree_unchecked(), next_smallest);
    assert_eq!(next_smallest.num_leaves(), 0b1000_0000);
    assert_eq!(next_smallest.num_nodes(), 0b1111_1111);
    assert_eq!(next_smallest.num_trees(), 1);

    assert_eq!(it.next(), None);
}

const LEAVES: [Word; 7] = [
    int_to_node(0),
    int_to_node(1),
    int_to_node(2),
    int_to_node(3),
    int_to_node(4),
    int_to_node(5),
    int_to_node(6),
];

#[test]
fn test_mmr_simple() {
    let mut postorder = vec![
        LEAVES[0],
        LEAVES[1],
        merge(LEAVES[0], LEAVES[1]),
        LEAVES[2],
        LEAVES[3],
        merge(LEAVES[2], LEAVES[3]),
    ];
    postorder.push(merge(postorder[2], postorder[5]));
    postorder.push(LEAVES[4]);
    postorder.push(LEAVES[5]);
    postorder.push(merge(LEAVES[4], LEAVES[5]));
    postorder.push(LEAVES[6]);

    let mut mmr = Mmr::new();
    assert_eq!(mmr.forest().num_leaves(), 0);
    assert_eq!(mmr.nodes.len(), 0);

    mmr.add(LEAVES[0]);
    assert_eq!(mmr.forest().num_leaves(), 1);
    assert_eq!(mmr.nodes.len(), 1);
    assert_eq!(mmr.nodes.as_slice(), &postorder[0..mmr.nodes.len()]);

    let acc = mmr.peaks();
    assert_eq!(acc.num_leaves(), 1);
    assert_eq!(acc.peaks(), &[postorder[0]]);

    mmr.add(LEAVES[1]);
    assert_eq!(mmr.forest().num_leaves(), 2);
    assert_eq!(mmr.nodes.len(), 3);
    assert_eq!(mmr.nodes.as_slice(), &postorder[0..mmr.nodes.len()]);

    let acc = mmr.peaks();
    assert_eq!(acc.num_leaves(), 2);
    assert_eq!(acc.peaks(), &[postorder[2]]);

    mmr.add(LEAVES[2]);
    assert_eq!(mmr.forest().num_leaves(), 3);
    assert_eq!(mmr.nodes.len(), 4);
    assert_eq!(mmr.nodes.as_slice(), &postorder[0..mmr.nodes.len()]);

    let acc = mmr.peaks();
    assert_eq!(acc.num_leaves(), 3);
    assert_eq!(acc.peaks(), &[postorder[2], postorder[3]]);

    mmr.add(LEAVES[3]);
    assert_eq!(mmr.forest().num_leaves(), 4);
    assert_eq!(mmr.nodes.len(), 7);
    assert_eq!(mmr.nodes.as_slice(), &postorder[0..mmr.nodes.len()]);

    let acc = mmr.peaks();
    assert_eq!(acc.num_leaves(), 4);
    assert_eq!(acc.peaks(), &[postorder[6]]);

    mmr.add(LEAVES[4]);
    assert_eq!(mmr.forest().num_leaves(), 5);
    assert_eq!(mmr.nodes.len(), 8);
    assert_eq!(mmr.nodes.as_slice(), &postorder[0..mmr.nodes.len()]);

    let acc = mmr.peaks();
    assert_eq!(acc.num_leaves(), 5);
    assert_eq!(acc.peaks(), &[postorder[6], postorder[7]]);

    mmr.add(LEAVES[5]);
    assert_eq!(mmr.forest().num_leaves(), 6);
    assert_eq!(mmr.nodes.len(), 10);
    assert_eq!(mmr.nodes.as_slice(), &postorder[0..mmr.nodes.len()]);

    let acc = mmr.peaks();
    assert_eq!(acc.num_leaves(), 6);
    assert_eq!(acc.peaks(), &[postorder[6], postorder[9]]);

    mmr.add(LEAVES[6]);
    assert_eq!(mmr.forest().num_leaves(), 7);
    assert_eq!(mmr.nodes.len(), 11);
    assert_eq!(mmr.nodes.as_slice(), &postorder[0..mmr.nodes.len()]);

    let acc = mmr.peaks();
    assert_eq!(acc.num_leaves(), 7);
    assert_eq!(acc.peaks(), &[postorder[6], postorder[9], postorder[10]]);
}

#[test]
fn test_mmr_open() {
    let mmr: Mmr = LEAVES.into();
    let h01 = merge(LEAVES[0], LEAVES[1]);
    let h23 = merge(LEAVES[2], LEAVES[3]);

    // node at pos 7 is the root
    assert!(mmr.open(7).is_err(), "Element 7 is not in the tree, result should be None");

    // node at pos 6 is the root
    let empty: MerklePath = MerklePath::new(vec![]);
    let opening = mmr
        .open(6)
        .expect("Element 6 is contained in the tree, expected an opening result.");
    assert_eq!(opening.path().merkle_path(), &empty);
    assert_eq!(opening.path().forest(), mmr.forest);
    assert_eq!(opening.path().position(), 6);
    mmr.peaks().verify(LEAVES[6], opening).unwrap();

    // nodes 4,5 are depth 1
    let root_to_path = MerklePath::new(vec![LEAVES[4]]);
    let opening = mmr
        .open(5)
        .expect("Element 5 is contained in the tree, expected an opening result.");
    assert_eq!(opening.path().merkle_path(), &root_to_path);
    assert_eq!(opening.path().forest(), mmr.forest);
    assert_eq!(opening.path().position(), 5);
    mmr.peaks().verify(LEAVES[5], opening).unwrap();

    let root_to_path = MerklePath::new(vec![LEAVES[5]]);
    let opening = mmr
        .open(4)
        .expect("Element 4 is contained in the tree, expected an opening result.");
    assert_eq!(opening.path().merkle_path(), &root_to_path);
    assert_eq!(opening.path().forest(), mmr.forest);
    assert_eq!(opening.path().position(), 4);
    mmr.peaks().verify(LEAVES[4], opening).unwrap();

    // nodes 0,1,2,3 are detph 2
    let root_to_path = MerklePath::new(vec![LEAVES[2], h01]);
    let opening = mmr
        .open(3)
        .expect("Element 3 is contained in the tree, expected an opening result.");
    assert_eq!(opening.path().merkle_path(), &root_to_path);
    assert_eq!(opening.path().forest(), mmr.forest);
    assert_eq!(opening.path().position(), 3);
    mmr.peaks().verify(LEAVES[3], opening).unwrap();

    let root_to_path = MerklePath::new(vec![LEAVES[3], h01]);
    let opening = mmr
        .open(2)
        .expect("Element 2 is contained in the tree, expected an opening result.");
    assert_eq!(opening.path().merkle_path(), &root_to_path);
    assert_eq!(opening.path().forest(), mmr.forest);
    assert_eq!(opening.path().position(), 2);
    mmr.peaks().verify(LEAVES[2], opening).unwrap();

    let root_to_path = MerklePath::new(vec![LEAVES[0], h23]);
    let opening = mmr
        .open(1)
        .expect("Element 1 is contained in the tree, expected an opening result.");
    assert_eq!(opening.path().merkle_path(), &root_to_path);
    assert_eq!(opening.path().forest(), mmr.forest);
    assert_eq!(opening.path().position(), 1);
    mmr.peaks().verify(LEAVES[1], opening).unwrap();

    let root_to_path = MerklePath::new(vec![LEAVES[1], h23]);
    let opening = mmr
        .open(0)
        .expect("Element 0 is contained in the tree, expected an opening result.");
    assert_eq!(opening.path().merkle_path(), &root_to_path);
    assert_eq!(opening.path().forest(), mmr.forest);
    assert_eq!(opening.path().position(), 0);
    mmr.peaks().verify(LEAVES[0], opening).unwrap();
}

#[test]
fn test_mmr_open_older_version() {
    let mmr: Mmr = LEAVES.into();

    fn is_even(v: &usize) -> bool {
        v & 1 == 0
    }

    // merkle path of a node is empty if there are no elements to pair with it
    for pos in (0..mmr.forest().num_leaves()).filter(is_even) {
        let forest = Forest::new(pos + 1);
        let proof = mmr.open_at(pos, forest).unwrap();
        assert_eq!(proof.path().forest(), forest);
        assert_eq!(proof.path().merkle_path().nodes(), []);
        assert_eq!(proof.path().position(), pos);
    }

    // openings match that of a merkle tree
    let mtree: MerkleTree = LEAVES[..4].try_into().unwrap();
    for forest in 4..=LEAVES.len() {
        let forest = Forest::new(forest);
        for pos in 0..4 {
            let idx = NodeIndex::new(2, pos).unwrap();
            let path = mtree.get_path(idx).unwrap();
            let proof = mmr.open_at(pos as usize, forest).unwrap();
            assert_eq!(path, *proof.path().merkle_path());
        }
    }
    let mtree: MerkleTree = LEAVES[4..6].try_into().unwrap();
    for forest in 6..=LEAVES.len() {
        let forest = Forest::new(forest);
        for pos in 0..2 {
            let idx = NodeIndex::new(1, pos).unwrap();
            let path = mtree.get_path(idx).unwrap();
            // account for the bigger tree with 4 elements
            let mmr_pos = (pos + 4) as usize;
            let proof = mmr.open_at(mmr_pos, forest).unwrap();
            assert_eq!(path, *proof.path().merkle_path());
        }
    }
}

/// Tests the openings of a simple Mmr with a single tree of depth 8.
#[test]
fn test_mmr_open_eight() {
    let leaves = [
        int_to_node(0),
        int_to_node(1),
        int_to_node(2),
        int_to_node(3),
        int_to_node(4),
        int_to_node(5),
        int_to_node(6),
        int_to_node(7),
    ];

    let mtree: MerkleTree = leaves.as_slice().try_into().unwrap();
    let forest = Forest::new(leaves.len());
    let mmr: Mmr = leaves.into();
    let root = mtree.root();

    let position = 0;
    let proof = mmr.open(position).unwrap();
    let merkle_path = mtree.get_path(NodeIndex::new(3, position as u64).unwrap()).unwrap();
    assert_eq!(
        proof,
        MmrProof::new(MmrPath::new(forest, position, merkle_path), leaves[position])
    );
    assert_eq!(
        proof
            .path()
            .merkle_path()
            .compute_root(position as u64, leaves[position])
            .unwrap(),
        root
    );

    let position = 1;
    let proof = mmr.open(position).unwrap();
    let merkle_path = mtree.get_path(NodeIndex::new(3, position as u64).unwrap()).unwrap();
    assert_eq!(
        proof,
        MmrProof::new(MmrPath::new(forest, position, merkle_path), leaves[position])
    );
    assert_eq!(
        proof
            .path()
            .merkle_path()
            .compute_root(position as u64, leaves[position])
            .unwrap(),
        root
    );

    let position = 2;
    let proof = mmr.open(position).unwrap();
    let merkle_path = mtree.get_path(NodeIndex::new(3, position as u64).unwrap()).unwrap();
    assert_eq!(
        proof,
        MmrProof::new(MmrPath::new(forest, position, merkle_path), leaves[position])
    );
    assert_eq!(
        proof
            .path()
            .merkle_path()
            .compute_root(position as u64, leaves[position])
            .unwrap(),
        root
    );

    let position = 3;
    let proof = mmr.open(position).unwrap();
    let merkle_path = mtree.get_path(NodeIndex::new(3, position as u64).unwrap()).unwrap();
    assert_eq!(
        proof,
        MmrProof::new(MmrPath::new(forest, position, merkle_path), leaves[position])
    );
    assert_eq!(
        proof
            .path()
            .merkle_path()
            .compute_root(position as u64, leaves[position])
            .unwrap(),
        root
    );

    let position = 4;
    let proof = mmr.open(position).unwrap();
    let merkle_path = mtree.get_path(NodeIndex::new(3, position as u64).unwrap()).unwrap();
    assert_eq!(
        proof,
        MmrProof::new(MmrPath::new(forest, position, merkle_path), leaves[position])
    );
    assert_eq!(
        proof
            .path()
            .merkle_path()
            .compute_root(position as u64, leaves[position])
            .unwrap(),
        root
    );

    let position = 5;
    let proof = mmr.open(position).unwrap();
    let merkle_path = mtree.get_path(NodeIndex::new(3, position as u64).unwrap()).unwrap();
    assert_eq!(
        proof,
        MmrProof::new(MmrPath::new(forest, position, merkle_path), leaves[position])
    );
    assert_eq!(
        proof
            .path()
            .merkle_path()
            .compute_root(position as u64, leaves[position])
            .unwrap(),
        root
    );

    let position = 6;
    let proof = mmr.open(position).unwrap();
    let merkle_path = mtree.get_path(NodeIndex::new(3, position as u64).unwrap()).unwrap();
    assert_eq!(
        proof,
        MmrProof::new(MmrPath::new(forest, position, merkle_path), leaves[position])
    );
    assert_eq!(
        proof
            .path()
            .merkle_path()
            .compute_root(position as u64, leaves[position])
            .unwrap(),
        root
    );

    let position = 7;
    let proof = mmr.open(position).unwrap();
    let merkle_path = mtree.get_path(NodeIndex::new(3, position as u64).unwrap()).unwrap();
    assert_eq!(
        proof,
        MmrProof::new(MmrPath::new(forest, position, merkle_path), leaves[position])
    );
    assert_eq!(
        proof
            .path()
            .merkle_path()
            .compute_root(position as u64, leaves[position])
            .unwrap(),
        root
    );
}

/// Tests the openings of Mmr with a 3 trees of depths 4, 2, and 1.
#[test]
fn test_mmr_open_seven() {
    let mtree1: MerkleTree = LEAVES[..4].try_into().unwrap();
    let mtree2: MerkleTree = LEAVES[4..6].try_into().unwrap();

    let forest = Forest::new(LEAVES.len());
    let mmr: Mmr = LEAVES.into();

    let position = 0;
    let proof = mmr.open(position).unwrap();
    let merkle_path: MerklePath =
        mtree1.get_path(NodeIndex::new(2, position as u64).unwrap()).unwrap();
    assert_eq!(
        proof,
        MmrProof::new(MmrPath::new(forest, position, merkle_path), LEAVES[position])
    );
    assert_eq!(proof.path().merkle_path().compute_root(0, LEAVES[0]).unwrap(), mtree1.root());

    let position = 1;
    let proof = mmr.open(position).unwrap();
    let merkle_path: MerklePath =
        mtree1.get_path(NodeIndex::new(2, position as u64).unwrap()).unwrap();
    assert_eq!(
        proof,
        MmrProof::new(MmrPath::new(forest, position, merkle_path), LEAVES[position])
    );
    assert_eq!(proof.path().merkle_path().compute_root(1, LEAVES[1]).unwrap(), mtree1.root());

    let position = 2;
    let proof = mmr.open(position).unwrap();
    let merkle_path: MerklePath =
        mtree1.get_path(NodeIndex::new(2, position as u64).unwrap()).unwrap();
    assert_eq!(
        proof,
        MmrProof::new(MmrPath::new(forest, position, merkle_path), LEAVES[position])
    );
    assert_eq!(proof.path().merkle_path().compute_root(2, LEAVES[2]).unwrap(), mtree1.root());

    let position = 3;
    let proof = mmr.open(position).unwrap();
    let merkle_path: MerklePath =
        mtree1.get_path(NodeIndex::new(2, position as u64).unwrap()).unwrap();
    assert_eq!(
        proof,
        MmrProof::new(MmrPath::new(forest, position, merkle_path), LEAVES[position])
    );
    assert_eq!(proof.path().merkle_path().compute_root(3, LEAVES[3]).unwrap(), mtree1.root());

    let position = 4;
    let proof = mmr.open(position).unwrap();
    let merkle_path: MerklePath = mtree2.get_path(NodeIndex::new(1, 0u64).unwrap()).unwrap();
    assert_eq!(
        proof,
        MmrProof::new(MmrPath::new(forest, position, merkle_path), LEAVES[position])
    );
    assert_eq!(proof.path().merkle_path().compute_root(0, LEAVES[4]).unwrap(), mtree2.root());

    let position = 5;
    let proof = mmr.open(position).unwrap();
    let merkle_path: MerklePath = mtree2.get_path(NodeIndex::new(1, 1u64).unwrap()).unwrap();
    assert_eq!(
        proof,
        MmrProof::new(MmrPath::new(forest, position, merkle_path), LEAVES[position])
    );
    assert_eq!(proof.path().merkle_path().compute_root(1, LEAVES[5]).unwrap(), mtree2.root());

    let position = 6;
    let proof = mmr.open(position).unwrap();
    let merkle_path: MerklePath = [].as_ref().into();
    assert_eq!(
        proof,
        MmrProof::new(MmrPath::new(forest, position, merkle_path), LEAVES[position])
    );
    assert_eq!(proof.path().merkle_path().compute_root(0, LEAVES[6]).unwrap(), LEAVES[6]);
}

#[test]
fn test_mmr_get() {
    let mmr: Mmr = LEAVES.into();
    assert_eq!(mmr.get(0).unwrap(), LEAVES[0], "value at pos 0 must correspond");
    assert_eq!(mmr.get(1).unwrap(), LEAVES[1], "value at pos 1 must correspond");
    assert_eq!(mmr.get(2).unwrap(), LEAVES[2], "value at pos 2 must correspond");
    assert_eq!(mmr.get(3).unwrap(), LEAVES[3], "value at pos 3 must correspond");
    assert_eq!(mmr.get(4).unwrap(), LEAVES[4], "value at pos 4 must correspond");
    assert_eq!(mmr.get(5).unwrap(), LEAVES[5], "value at pos 5 must correspond");
    assert_eq!(mmr.get(6).unwrap(), LEAVES[6], "value at pos 6 must correspond");
    assert!(mmr.get(7).is_err());
}

#[test]
fn test_mmr_invariants() {
    let mut mmr = Mmr::new();
    for v in 1..=1028 {
        mmr.add(int_to_node(v));
        let accumulator = mmr.peaks();
        assert_eq!(
            v as usize,
            mmr.forest().num_leaves(),
            "MMR leaf count must increase by one on every add"
        );
        assert_eq!(
            v as usize,
            accumulator.num_leaves(),
            "MMR and its accumulator must match leaves count"
        );
        assert_eq!(
            accumulator.num_leaves().count_ones() as usize,
            accumulator.peaks().len(),
            "bits on leaves must match the number of peaks"
        );

        let expected_nodes: usize =
            TreeSizeIterator::new(mmr.forest()).map(|tree| tree.num_nodes()).sum();

        assert_eq!(
            expected_nodes,
            mmr.nodes.len(),
            "the sum of every tree size must be equal to the number of nodes in the MMR (forest: {:b})",
            mmr.forest(),
        );
    }
}

#[test]
fn test_mmr_inner_nodes() {
    let mmr: Mmr = LEAVES.into();
    let nodes: Vec<InnerNodeInfo> = mmr.inner_nodes().collect();

    let h01 = Rpo256::merge(&[LEAVES[0], LEAVES[1]]);
    let h23 = Rpo256::merge(&[LEAVES[2], LEAVES[3]]);
    let h0123 = Rpo256::merge(&[h01, h23]);
    let h45 = Rpo256::merge(&[LEAVES[4], LEAVES[5]]);
    let postorder = vec![
        InnerNodeInfo {
            value: h01,
            left: LEAVES[0],
            right: LEAVES[1],
        },
        InnerNodeInfo {
            value: h23,
            left: LEAVES[2],
            right: LEAVES[3],
        },
        InnerNodeInfo { value: h0123, left: h01, right: h23 },
        InnerNodeInfo {
            value: h45,
            left: LEAVES[4],
            right: LEAVES[5],
        },
    ];

    assert_eq!(postorder, nodes);
}

#[test]
fn test_mmr_peaks() {
    let mmr: Mmr = LEAVES.into();

    let forest = Forest::new(0b0001);
    let acc = mmr.peaks_at(forest).unwrap();
    assert_eq!(acc.num_leaves(), forest.num_leaves());
    assert_eq!(acc.peaks(), &[mmr.nodes[0]]);

    let forest = Forest::new(0b0010);
    let acc = mmr.peaks_at(forest).unwrap();
    assert_eq!(acc.num_leaves(), forest.num_leaves());
    assert_eq!(acc.peaks(), &[mmr.nodes[2]]);

    let forest = Forest::new(0b0011);
    let acc = mmr.peaks_at(forest).unwrap();
    assert_eq!(acc.num_leaves(), forest.num_leaves());
    assert_eq!(acc.peaks(), &[mmr.nodes[2], mmr.nodes[3]]);

    let forest = Forest::new(0b0100);
    let acc = mmr.peaks_at(forest).unwrap();
    assert_eq!(acc.num_leaves(), forest.num_leaves());
    assert_eq!(acc.peaks(), &[mmr.nodes[6]]);

    let forest = Forest::new(0b0101);
    let acc = mmr.peaks_at(forest).unwrap();
    assert_eq!(acc.num_leaves(), forest.num_leaves());
    assert_eq!(acc.peaks(), &[mmr.nodes[6], mmr.nodes[7]]);

    let forest = Forest::new(0b0110);
    let acc = mmr.peaks_at(forest).unwrap();
    assert_eq!(acc.num_leaves(), forest.num_leaves());
    assert_eq!(acc.peaks(), &[mmr.nodes[6], mmr.nodes[9]]);

    let forest = Forest::new(0b0111);
    let acc = mmr.peaks_at(forest).unwrap();
    assert_eq!(acc.num_leaves(), forest.num_leaves());
    assert_eq!(acc.peaks(), &[mmr.nodes[6], mmr.nodes[9], mmr.nodes[10]]);
}

#[test]
fn test_mmr_hash_peaks() {
    let mmr: Mmr = LEAVES.into();
    let peaks = mmr.peaks();

    let first_peak = Rpo256::merge(&[
        Rpo256::merge(&[LEAVES[0], LEAVES[1]]),
        Rpo256::merge(&[LEAVES[2], LEAVES[3]]),
    ]);
    let second_peak = Rpo256::merge(&[LEAVES[4], LEAVES[5]]);
    let third_peak = LEAVES[6];

    // minimum length is 16
    let mut expected_peaks = [first_peak, second_peak, third_peak].to_vec();
    expected_peaks.resize(16, Word::default());
    assert_eq!(peaks.hash_peaks(), Rpo256::hash_elements(&digests_to_elements(&expected_peaks)));
}

#[test]
fn test_mmr_peaks_hash_less_than_16() {
    let mut peaks = Vec::new();

    for i in 0..16 {
        peaks.push(int_to_node(i));

        let forest = Forest::new(1 << peaks.len()).all_smaller_trees().unwrap();
        let accumulator = MmrPeaks::new(forest, peaks.clone()).unwrap();

        // minimum length is 16
        let mut expected_peaks = peaks.clone();
        expected_peaks.resize(16, Word::default());
        assert_eq!(
            accumulator.hash_peaks(),
            Rpo256::hash_elements(&digests_to_elements(&expected_peaks))
        );
    }
}

#[test]
fn test_mmr_peaks_hash_odd() {
    let peaks: Vec<_> = (0..=17).map(int_to_node).collect();

    let forest = Forest::new(1 << peaks.len()).all_smaller_trees_unchecked();
    let accumulator = MmrPeaks::new(forest, peaks.clone()).unwrap();

    // odd length bigger than 16 is padded to the next even number
    let mut expected_peaks = peaks;
    expected_peaks.resize(18, Word::default());
    assert_eq!(
        accumulator.hash_peaks(),
        Rpo256::hash_elements(&digests_to_elements(&expected_peaks))
    );
}

#[test]
fn test_mmr_delta() {
    let mmr: Mmr = LEAVES.into();
    let acc = mmr.peaks();

    // original_forest can't have more elements
    assert!(
        mmr.get_delta(Forest::new(LEAVES.len() + 1), mmr.forest()).is_err(),
        "Can not provide updates for a newer Mmr"
    );

    // if the number of elements is the same there is no change
    assert!(
        mmr.get_delta(Forest::new(LEAVES.len()), mmr.forest()).unwrap().data.is_empty(),
        "There are no updates for the same Mmr version"
    );

    // missing the last element added, which is itself a tree peak
    assert_eq!(
        mmr.get_delta(Forest::new(6), mmr.forest()).unwrap().data,
        vec![acc.peaks()[2]],
        "one peak"
    );

    // missing the sibling to complete the tree of depth 2, and the last element
    assert_eq!(
        mmr.get_delta(Forest::new(5), mmr.forest()).unwrap().data,
        vec![LEAVES[5], acc.peaks()[2]],
        "one sibling, one peak"
    );

    // missing the whole last two trees, only send the peaks
    assert_eq!(
        mmr.get_delta(Forest::new(4), mmr.forest()).unwrap().data,
        vec![acc.peaks()[1], acc.peaks()[2]],
        "two peaks"
    );

    // missing the sibling to complete the first tree, and the two last trees
    assert_eq!(
        mmr.get_delta(Forest::new(3), mmr.forest()).unwrap().data,
        vec![LEAVES[3], acc.peaks()[1], acc.peaks()[2]],
        "one sibling, two peaks"
    );

    // missing half of the first tree, only send the computed element (not the leaves), and the new
    // peaks
    assert_eq!(
        mmr.get_delta(Forest::new(2), mmr.forest()).unwrap().data,
        vec![mmr.nodes[5], acc.peaks()[1], acc.peaks()[2]],
        "one sibling, two peaks"
    );

    assert_eq!(
        mmr.get_delta(Forest::new(1), mmr.forest()).unwrap().data,
        vec![LEAVES[1], mmr.nodes[5], acc.peaks()[1], acc.peaks()[2]],
        "one sibling, two peaks"
    );

    assert_eq!(
        &mmr.get_delta(Forest::empty(), mmr.forest()).unwrap().data,
        acc.peaks(),
        "all peaks"
    );
}

#[test]
fn test_mmr_delta_old_forest() {
    let mmr: Mmr = LEAVES.into();

    // from_forest must be smaller-or-equal to to_forest
    for version in 1..=mmr.forest().num_leaves() {
        assert!(mmr.get_delta(Forest::new(version + 1), Forest::new(version)).is_err());
    }

    // when from_forest and to_forest are equal, there are no updates
    for version in 1..=mmr.forest().num_leaves() {
        let version = Forest::new(version);
        let delta = mmr.get_delta(version, version).unwrap();
        assert!(delta.data.is_empty());
        assert_eq!(delta.forest, version);
    }

    // test update which merges the odd peak to the right
    for count in 0..(mmr.forest().num_leaves() / 2) {
        // *2 because every iteration tests a pair
        // +1 because the Mmr is 1-indexed
        let from_forest = Forest::new((count * 2) + 1);
        let to_forest = Forest::new((count * 2) + 2);
        let delta = mmr.get_delta(from_forest, to_forest).unwrap();

        // *2 because every iteration tests a pair
        // +1 because sibling is the odd element
        let sibling = (count * 2) + 1;
        assert_eq!(delta.data, [LEAVES[sibling]]);
        assert_eq!(delta.forest, to_forest);
    }

    let version = Forest::new(4);
    let delta = mmr.get_delta(Forest::new(1), version).unwrap();
    assert_eq!(delta.data, [mmr.nodes[1], mmr.nodes[5]]);
    assert_eq!(delta.forest, version);

    let version = Forest::new(5);
    let delta = mmr.get_delta(Forest::new(1), version).unwrap();
    assert_eq!(delta.data, [mmr.nodes[1], mmr.nodes[5], mmr.nodes[7]]);
    assert_eq!(delta.forest, version);
}

#[test]
fn test_partial_mmr_simple() {
    let mmr: Mmr = LEAVES.into();
    let peaks = mmr.peaks();
    let mut partial: PartialMmr = peaks.clone().into();

    // check initial state of the partial mmr
    assert_eq!(partial.peaks(), peaks);
    assert_eq!(partial.num_leaves(), peaks.num_leaves());
    assert_eq!(partial.num_leaves(), LEAVES.len());
    assert_eq!(partial.peaks().num_peaks(), 3);
    assert_eq!(partial.nodes.len(), 0);

    // check state after adding tracking one element
    let proof1 = mmr.open(0).unwrap();
    let el1 = mmr.get(proof1.path().position()).unwrap();
    partial
        .track(proof1.path().position(), el1, proof1.path().merkle_path())
        .unwrap();

    // check the number of nodes increased by the number of nodes in the proof
    assert_eq!(partial.nodes.len(), proof1.path().merkle_path().len());
    // check the values match
    let idx = InOrderIndex::from_leaf_pos(proof1.path().position());
    assert_eq!(partial.nodes[&idx.sibling()], proof1.path().merkle_path()[0]);
    let idx = idx.parent();
    assert_eq!(partial.nodes[&idx.sibling()], proof1.path().merkle_path()[1]);

    let proof2 = mmr.open(1).unwrap();
    let el2 = mmr.get(proof2.path().position()).unwrap();
    partial
        .track(proof2.path().position(), el2, proof2.path().merkle_path())
        .unwrap();

    // check the number of nodes increased by a single element (the one that is not shared)
    assert_eq!(partial.nodes.len(), 3);
    // check the values match
    let idx = InOrderIndex::from_leaf_pos(proof2.path().position());
    assert_eq!(partial.nodes[&idx.sibling()], proof2.path().merkle_path()[0]);
    let idx = idx.parent();
    assert_eq!(partial.nodes[&idx.sibling()], proof2.path().merkle_path()[1]);
}

#[test]
fn test_partial_mmr_update_single() {
    let mut full = Mmr::new();
    let zero = int_to_node(0);
    full.add(zero);
    let mut partial: PartialMmr = full.peaks().into();

    let proof = full.open(0).unwrap();
    partial
        .track(proof.path().position(), zero, proof.path().merkle_path())
        .unwrap();

    for i in 1..100 {
        let node = int_to_node(i as u64);
        full.add(node);
        let delta = full.get_delta(partial.forest(), full.forest()).unwrap();
        partial.apply(delta).unwrap();

        assert_eq!(partial.forest(), full.forest());
        assert_eq!(partial.peaks(), full.peaks());

        let proof1 = full.open(i).unwrap();
        partial
            .track(proof1.path().position(), node, proof1.path().merkle_path())
            .unwrap();
        let proof2 = partial.open(proof1.path().position()).unwrap().unwrap();
        assert_eq!(proof1.path().merkle_path(), proof2.merkle_path());
    }
}

#[test]
fn test_mmr_add_invalid_odd_leaf() {
    let mmr: Mmr = LEAVES.into();
    let acc = mmr.peaks();
    let mut partial: PartialMmr = acc.clone().into();

    let empty = MerklePath::new(Vec::new());

    // None of the other leaves should work
    for node in LEAVES.iter().cloned().rev().skip(1) {
        let result = partial.track(LEAVES.len() - 1, node, &empty);
        assert!(result.is_err());
    }

    let result = partial.track(LEAVES.len() - 1, LEAVES[6], &empty);
    assert!(result.is_ok());
}

/// Tests that a proof whose peak count exceeds the peak count of the MMR returns an error.
///
/// Here we manipulate the proof to return a peak index of 1 while the MMR only has 1 peak (with
/// index 0).
#[test]
#[should_panic]
fn test_mmr_proof_num_peaks_exceeds_current_num_peaks() {
    let mmr: Mmr = LEAVES[0..4].iter().cloned().into();
    let original_proof = mmr.open(3).unwrap();
    // Create an invalid proof with wrong forest and position
    let invalid_path = MmrPath::new(Forest::new(5), 4, original_proof.path().merkle_path().clone());
    let invalid_proof = MmrProof::new(invalid_path, original_proof.leaf());
    mmr.peaks().verify(LEAVES[3], invalid_proof).unwrap();
}

/// Tests that a proof whose peak count exceeds the peak count of the MMR returns an error.
///
/// We create an MmrProof for a leaf whose peak index to verify against is 1.
/// Then we add another leaf which results in an Mmr with just one peak due to trees
/// being merged. If we try to use the old proof against the new Mmr, we should get an error.
#[test]
#[should_panic]
fn test_mmr_old_proof_num_peaks_exceeds_current_num_peaks() {
    let leaves_len = 3;
    let mut mmr = Mmr::from(LEAVES[0..leaves_len].iter().cloned());

    let leaf_idx = leaves_len - 1;
    let proof = mmr.open(leaf_idx).unwrap();
    assert!(mmr.peaks().verify(LEAVES[leaf_idx], proof.clone()).is_ok());

    mmr.add(LEAVES[leaves_len]);
    mmr.peaks().verify(LEAVES[leaf_idx], proof).unwrap();
}

mod property_tests {
    use proptest::prelude::*;

    use super::leaf_to_corresponding_tree;

    proptest! {
        #[test]
        fn test_last_position_is_always_contained_in_the_last_tree(leaves in any::<usize>().prop_filter("can't have an empty tree", |v| *v != 0)) {
            let last_pos = leaves - 1;
            let lowest_bit = leaves.trailing_zeros();

            assert_eq!(
                leaf_to_corresponding_tree(last_pos, leaves),
                Some(lowest_bit),
            );
        }
    }

    proptest! {
        #[test]
        fn test_contained_tree_is_always_power_of_two((leaves, pos) in any::<usize>().prop_flat_map(|v| (Just(v), 0..v))) {
            let tree_bit = leaf_to_corresponding_tree(pos, leaves).expect("pos is smaller than leaves, there should always be a corresponding tree");
            let mask = 1usize << tree_bit;

            assert!(tree_bit < usize::BITS, "the result must be a bit in usize");
            assert!(mask & leaves != 0, "the result should be a tree in leaves");
        }
    }
}

// HELPER FUNCTIONS
// ================================================================================================

fn digests_to_elements(digests: &[Word]) -> Vec<Felt> {
    Word::words_as_elements(digests).to_vec()
}

// short hand for the rpo hash, used to make test code more concise and easy to read
fn merge(l: Word, r: Word) -> Word {
    Rpo256::merge(&[l, r])
}

/// Given a leaf index and the current forest, return the tree number responsible for
/// the position.
fn leaf_to_corresponding_tree(leaf_idx: usize, forest: usize) -> Option<u32> {
    Forest::new(forest).leaf_to_corresponding_tree(leaf_idx)
}

/// Return the total number of nodes of a given forest
const fn nodes_in_forest(forest: usize) -> usize {
    Forest::new(forest).num_nodes()
}<|MERGE_RESOLUTION|>--- conflicted
+++ resolved
@@ -7,16 +7,11 @@
 use crate::{
     Felt,
     merkle::{
-<<<<<<< HEAD
-        InOrderIndex, MerklePath, MerkleTree, MmrPath, MmrProof, NodeIndex, int_to_node,
-        mmr::forest::{Forest, TreeSizeIterator, high_bitmask},
-=======
         MerklePath, MerkleTree, NodeIndex, int_to_node,
         mmr::{
-            InOrderIndex, MmrProof,
+            InOrderIndex, MmrPath, MmrProof,
             forest::{Forest, TreeSizeIterator, high_bitmask},
         },
->>>>>>> 4a1e6907
     },
 };
 
